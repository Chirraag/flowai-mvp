import React, { useState, useEffect } from 'react';
import { useAuth } from '@/context/AuthContext';
import { api } from '@/lib/api';
import { Button } from '@/components/ui/button';
import { Card, CardContent } from '@/components/ui/card';
import { Badge } from '@/components/ui/badge';
import { Dialog, DialogContent, DialogHeader, DialogTitle } from '@/components/ui/dialog';
import { Input } from '@/components/ui/input';
import { Label } from '@/components/ui/label';
import { Loader2 } from 'lucide-react';
import { ChevronDown, ChevronUp, Plus, Check } from 'lucide-react';
import { useToast } from '@/hooks/use-toast';
<<<<<<< HEAD
import { api } from '@/lib/api';
import { cn } from '@/lib/utils';
=======
>>>>>>> 1d66923b

interface Organization {
  id: number;
  name: string;
  isCurrent: boolean;
}

interface OrganizationsResponse {
  success: boolean;
  organisations: Organization[];
  currentOrgId: number;
  currentOrgName: string;
  accessType: string;
}

interface OrganizationSwitcherProps {
  isCollapsed?: boolean;
}

export default function OrganizationSwitcher({ isCollapsed = false }: OrganizationSwitcherProps) {
  const { user, switchOrganization } = useAuth();
  const { toast } = useToast();
  const [isExpanded, setIsExpanded] = useState(false);
  const [organizations, setOrganizations] = useState<Organization[]>([]);
  const [loading, setLoading] = useState(false);
  const [switching, setSwitching] = useState<number | null>(null);
  const [showAddDialog, setShowAddDialog] = useState(false);
  const [isCreating, setIsCreating] = useState(false);
  const [formData, setFormData] = useState({
    name: '',
    retell_workspace_id: '',
    api_key: ''
  });

  // Fetch organizations when component mounts or when expanded
  useEffect(() => {
    if (isExpanded && organizations.length === 0) {
      fetchOrganizations();
    }
  }, [isExpanded]);

  const fetchOrganizations = async () => {
    setLoading(true);
    try {
      const response = await api.get<OrganizationsResponse>('/auth/all-orgs');
      if (response.success) {
        setOrganizations(response.organisations);
      }
    } catch (error) {
      console.error('Failed to fetch organizations:', error);
      toast({
        title: "Error",
        description: "Failed to load organizations",
        variant: "destructive",
      });
    } finally {
      setLoading(false);
    }
  };

  const handleSwitchOrganization = async (orgId: number) => {
    if (orgId === user?.org_id) {
      setIsExpanded(false);
      return;
    }

    setSwitching(orgId);
    try {
      await switchOrganization(orgId);

      toast({
        title: "Organization Switched",
        description: `Switched to ${organizations.find(org => org.id === orgId)?.name}`,
      });
    } catch (error) {
      console.error('Failed to switch organization:', error);
      toast({
        title: "Error",
        description: "Failed to switch organization",
        variant: "destructive",
      });
    } finally {
      setSwitching(null);
      setIsExpanded(false);
    }
  };

  const handleAddOrganization = () => {
    setIsExpanded(false);
    setShowAddDialog(true);
    // Reset form data
    setFormData({
      name: '',
      retell_workspace_id: '',
      api_key: ''
    });
  };

  const handleCreateOrganization = async () => {
    // Validate required fields
    if (!formData.name.trim()) {
      toast({
        title: "Validation Error",
        description: "Organization name is required",
        variant: "destructive",
      });
      return;
    }

    if (!formData.retell_workspace_id.trim()) {
      toast({
        title: "Validation Error",
        description: "Retell workspace ID is required",
        variant: "destructive",
      });
      return;
    }

    if (!formData.api_key.trim()) {
      toast({
        title: "Validation Error",
        description: "API key is required",
        variant: "destructive",
      });
      return;
    }

    setIsCreating(true);
    try {
      const response = await api.post('/auth/create-organisation', {
        name: formData.name.trim(),
        retell_workspace_id: formData.retell_workspace_id.trim(),
        api_key: formData.api_key.trim()
      });

      if (response.success) {
        toast({
          title: "Success",
          description: `Organization "${formData.name}" created successfully`,
        });
        
        // Close dialog and refresh organizations list
        setShowAddDialog(false);
        setFormData({ name: '', retell_workspace_id: '', api_key: '' });
        
        // Redirect to the new organization using switchOrganization
        if (response.organisation?.id) {
          console.log('Redirecting to new organization:', response.organisation.id);
          await switchOrganization(response.organisation.id);
        } else {
          console.log('No organization ID found in response');
          // Refresh organizations list as fallback
          await fetchOrganizations();
        }
      } else {
        throw new Error(response.message || 'Failed to create organization');
      }
    } catch (error: any) {
      console.error('Failed to create organization:', error);
      toast({
        title: "Error",
        description: error.message || "Failed to create organization",
        variant: "destructive",
      });
    } finally {
      setIsCreating(false);
    }
  };

  const handleInputChange = (field: keyof typeof formData, value: string) => {
    setFormData(prev => ({
      ...prev,
      [field]: value
    }));
  };

  const getInitials = (name: string) => {
    return name
      .split(' ')
      .map(word => word.charAt(0))
      .join('')
      .toUpperCase()
      .slice(0, 2);
  };

  const getAvatarColor = (name: string) => {
    // Generate consistent colors based on organization name
    const colors = [
      'bg-blue-500',
      'bg-green-500', 
      'bg-purple-500',
      'bg-orange-500',
      'bg-pink-500',
      'bg-indigo-500',
      'bg-teal-500',
      'bg-red-500'
    ];
    const index = name.length % colors.length;
    return colors[index];
  };

  const currentOrg = organizations.find(org => org.id === user?.org_id) || {
    id: user?.org_id || 0,
    name: user?.org_name || 'Unknown',
    isCurrent: true
  };

  return (
    <div className="relative">
      {/* Main Organization Button */}
      <Button
        variant="outline"
        className={cn(
          "w-full h-10 hover:bg-gray-50 rounded-lg border-gray-200 bg-white transition-all duration-200",
          isCollapsed ? "justify-center px-2" : "justify-between px-3"
        )}
        onClick={() => setIsExpanded(!isExpanded)}
        title={isCollapsed ? currentOrg.name : undefined}
      >
        <div className={cn(
          "flex items-center min-w-0 h-6",
          isCollapsed ? "gap-0" : "gap-2 flex-1"
        )}>
          <div className={`w-6 h-6 ${getAvatarColor(currentOrg.name)} rounded-full flex items-center justify-center text-white font-semibold text-xs`}>
            {getInitials(currentOrg.name)}
          </div>
          {!isCollapsed && (
            <div className="text-left min-w-0 flex-1">
              <p className="text-[13px] font-semibold text-gray-900 truncate leading-5">
                {currentOrg.name}
              </p>
            </div>
          )}
        </div>
        {!isCollapsed && (
          <ChevronDown className={`h-4 w-4 text-gray-500 transition-transform duration-200 ${isExpanded ? 'rotate-180' : ''}`} />
        )}
      </Button>

      {/* Expanded Organizations List */}
      {isExpanded && (
        <>
          {/* Click outside to close overlay */}
          <div
            className="fixed inset-0 z-40"
            onClick={() => setIsExpanded(false)}
          />

          <Card className={cn(
            "absolute top-full mt-1 shadow-xl border border-gray-200 z-50 bg-white rounded-lg overflow-hidden",
            isCollapsed ? "left-0 w-64" : "left-0 right-0" // Fixed width when collapsed
          )}>
            <CardContent className="p-0">
              <div className="max-h-72 overflow-y-auto">
                {loading ? (
                  <div className="flex items-center justify-center py-6">
                    <div className="animate-spin rounded-full h-5 w-5 border-b-2 border-blue-600"></div>
                    <span className="ml-2 text-sm text-gray-600">Loading organizations...</span>
                  </div>
                ) : (
                  <div className="py-2">
                    {organizations.map((org) => (
                      <Button
                        key={org.id}
                        variant="ghost"
                        className="w-full justify-start p-3 h-auto hover:bg-blue-50 rounded-none border-0"
                        onClick={() => handleSwitchOrganization(org.id)}
                        disabled={switching === org.id}
                      >
                        <div className="flex items-center gap-3 w-full min-w-0">
                          <div className={`w-6 h-6 ${getAvatarColor(org.name)} rounded-full flex items-center justify-center text-white font-semibold text-xs`}>
                            {getInitials(org.name)}
                          </div>
                          <div className="text-left min-w-0 flex-1">
                            <p className="text-sm font-semibold text-gray-900 truncate">
                              {org.name}
                            </p>
                          </div>
                          <div className="flex items-center gap-2 flex-shrink-0">
                            {org.id === user?.org_id && (
                              <Check className="h-4 w-4 text-green-600" />
                            )}
                            {switching === org.id && (
                              <div className="animate-spin rounded-full h-4 w-4 border-b-2 border-blue-600"></div>
                            )}
                          </div>
                        </div>
                      </Button>
                    ))}

                    {/* Separator with subtle styling */}
                    <div className="border-t border-gray-100 my-1"></div>

                    {/* Add Organization Button */}
                    <Button
                      variant="ghost"
                      className="w-full justify-start p-3 h-auto hover:bg-blue-50 rounded-none border-0 text-blue-600 hover:text-blue-700"
                      onClick={handleAddOrganization}
                    >
                      <div className="flex items-center gap-3">
                        <Plus className="h-4 w-4 text-gray-500 mr-2" />
                        <span className="text-sm font-semibold">Add organisation</span>
                      </div>
                    </Button>
                  </div>
                )}
              </div>
            </CardContent>
          </Card>
        </>
      )}

      {/* Add Organization Dialog */}
      <Dialog open={showAddDialog} onOpenChange={setShowAddDialog}>
        <DialogContent className="sm:max-w-[500px]">
          <DialogHeader>
            <DialogTitle>Add New Organisation</DialogTitle>
          </DialogHeader>
          
          <div className="space-y-4 py-4">
            <div className="space-y-2">
              <Label htmlFor="org-name">Organisation Name *</Label>
              <Input
                id="org-name"
                placeholder="e.g., Test Healthcare Clinic"
                value={formData.name}
                onChange={(e) => handleInputChange('name', e.target.value)}
                disabled={isCreating}
              />
            </div>

            <div className="space-y-2">
              <Label htmlFor="retell-workspace">Retell Workspace ID *</Label>
              <Input
                id="retell-workspace"
                placeholder="e.g., ws_abc123def456"
                value={formData.retell_workspace_id}
                onChange={(e) => handleInputChange('retell_workspace_id', e.target.value)}
                disabled={isCreating}
              />
            </div>

            <div className="space-y-2">
              <Label htmlFor="api-key">API Key *</Label>
              <Input
                id="api-key"
                placeholder="e.g., key_81827a38956f6979a50fccd47183"
                value={formData.api_key}
                onChange={(e) => handleInputChange('api_key', e.target.value)}
                disabled={isCreating}
                type="password"
              />
            </div>
          </div>

          <div className="flex justify-end gap-2 pt-4">
            <Button
              variant="outline"
              onClick={() => setShowAddDialog(false)}
              disabled={isCreating}
            >
              Cancel
            </Button>
            <Button
              onClick={handleCreateOrganization}
              disabled={isCreating || !formData.name.trim() || !formData.retell_workspace_id.trim() || !formData.api_key.trim()}
              className="bg-blue-600 hover:bg-blue-700"
            >
              {isCreating ? (
                <>
                  <Loader2 className="h-4 w-4 animate-spin mr-2" />
                  Creating...
                </>
              ) : (
                'Create Organisation'
              )}
            </Button>
          </div>
        </DialogContent>
      </Dialog>
    </div>
  );
}<|MERGE_RESOLUTION|>--- conflicted
+++ resolved
@@ -10,11 +10,8 @@
 import { Loader2 } from 'lucide-react';
 import { ChevronDown, ChevronUp, Plus, Check } from 'lucide-react';
 import { useToast } from '@/hooks/use-toast';
-<<<<<<< HEAD
 import { api } from '@/lib/api';
 import { cn } from '@/lib/utils';
-=======
->>>>>>> 1d66923b
 
 interface Organization {
   id: number;
